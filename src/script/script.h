--- conflicted
+++ resolved
@@ -608,12 +608,9 @@
      */
     unsigned int GetSigOpCount(const CScript& scriptSig) const;
 
-<<<<<<< HEAD
     bool IsNormalPaymentScript() const;
-=======
     bool IsPayToPublicKeyHash() const;
 
->>>>>>> e0d02ff2
     bool IsPayToScriptHash() const;
 
     /** Called by IsStandardTx and P2SH/BIP62 VerifyScript (which makes it consensus-critical). */
