--- conflicted
+++ resolved
@@ -1,11 +1,6 @@
-<<<<<<< HEAD
-// Copyright (c) 2011-2014 The Bitcoin developers
-// Copyright (c) 2014-2015 The Dash developers
-// Distributed under the MIT/X11 software license, see the accompanying
-=======
 // Copyright (c) 2011-2015 The Bitcoin Core developers
+// Copyright (c) 2014-2016 The Dash Core developers
 // Distributed under the MIT software license, see the accompanying
->>>>>>> 86755bc8
 // file COPYING or http://www.opensource.org/licenses/mit-license.php.
 
 #include "askpassphrasedialog.h"
@@ -129,11 +124,7 @@
                 {
                     QMessageBox::warning(this, tr("Wallet encrypted"),
                                          "<qt>" +
-<<<<<<< HEAD
-                                         tr("Dash will close now to finish the encryption process. "
-=======
-                                         tr("Bitcoin Core will close now to finish the encryption process. "
->>>>>>> 86755bc8
+                                         tr("Dash Core will close now to finish the encryption process. "
                                          "Remember that encrypting your wallet cannot fully protect "
                                          "your dashs from being stolen by malware infecting your computer.") +
                                          "<br><br><b>" +
