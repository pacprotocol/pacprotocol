--- conflicted
+++ resolved
@@ -6,13 +6,8 @@
    <rect>
     <x>0</x>
     <y>0</y>
-<<<<<<< HEAD
     <width>769</width>
     <height>485</height>
-=======
-    <width>740</width>
-    <height>430</height>
->>>>>>> 9779e1e1
    </rect>
   </property>
   <property name="windowTitle">
@@ -248,8 +243,7 @@
          </property>
         </widget>
        </item>
-<<<<<<< HEAD
-       <item row="11" column="0">
+       <item row="10" column="0">
         <widget class="QLabel" name="masternodeCountLabel">
          <property name="text">
           <string>Number of Masternodes</string>
@@ -264,9 +258,6 @@
         </widget>
        </item>
        <item row="12" column="0">
-=======
-       <item row="10" column="0">
->>>>>>> 9779e1e1
         <widget class="QLabel" name="label_10">
          <property name="font">
           <font>
@@ -279,22 +270,14 @@
          </property>
         </widget>
        </item>
-<<<<<<< HEAD
-       <item row="13" column="0">
-=======
-       <item row="11" column="0">
->>>>>>> 9779e1e1
+       <item row="12" column="0">
         <widget class="QLabel" name="label_3">
          <property name="text">
           <string>Current number of blocks</string>
          </property>
         </widget>
        </item>
-<<<<<<< HEAD
-       <item row="13" column="1" colspan="2">
-=======
-       <item row="11" column="1" colspan="2">
->>>>>>> 9779e1e1
+       <item row="12" column="1" colspan="2">
         <widget class="QLabel" name="numberOfBlocks">
          <property name="cursor">
           <cursorShape>IBeamCursor</cursorShape>
@@ -310,22 +293,14 @@
          </property>
         </widget>
        </item>
-<<<<<<< HEAD
-       <item row="14" column="0">
-=======
-       <item row="12" column="0">
->>>>>>> 9779e1e1
+       <item row="13" column="0">
         <widget class="QLabel" name="labelLastBlockTime">
          <property name="text">
           <string>Last block time</string>
          </property>
         </widget>
        </item>
-<<<<<<< HEAD
-       <item row="14" column="1" colspan="2">
-=======
-       <item row="12" column="1" colspan="2">
->>>>>>> 9779e1e1
+       <item row="13" column="1" colspan="2">
         <widget class="QLabel" name="lastBlockTime">
          <property name="cursor">
           <cursorShape>IBeamCursor</cursorShape>
@@ -341,11 +316,7 @@
          </property>
         </widget>
        </item>
-<<<<<<< HEAD
-       <item row="15" column="0">
-=======
-       <item row="13" column="0">
->>>>>>> 9779e1e1
+       <item row="14" column="0">
         <widget class="QLabel" name="labelMempoolTitle">
          <property name="font">
           <font>
@@ -358,22 +329,14 @@
          </property>
         </widget>
        </item>
-<<<<<<< HEAD
-       <item row="16" column="0">
-=======
-       <item row="14" column="0">
->>>>>>> 9779e1e1
+       <item row="15" column="0">
         <widget class="QLabel" name="labelNumberOfTransactions">
          <property name="text">
           <string>Current number of transactions</string>
          </property>
         </widget>
        </item>
-<<<<<<< HEAD
-       <item row="16" column="1">
-=======
-       <item row="14" column="1">
->>>>>>> 9779e1e1
+       <item row="15" column="1">
         <widget class="QLabel" name="mempoolNumberTxs">
          <property name="cursor">
           <cursorShape>IBeamCursor</cursorShape>
@@ -389,35 +352,14 @@
          </property>
         </widget>
        </item>
-<<<<<<< HEAD
-       <item row="8" column="0">
-        <widget class="QLabel" name="labelNetwork">
-         <property name="font">
-          <font>
-           <weight>75</weight>
-           <bold>true</bold>
-          </font>
-         </property>
-         <property name="text">
-          <string>Network</string>
-         </property>
-        </widget>
-       </item>
-       <item row="17" column="0">
-=======
-       <item row="15" column="0">
->>>>>>> 9779e1e1
+       <item row="16" column="0">
         <widget class="QLabel" name="labelMemoryUsage">
          <property name="text">
           <string>Memory usage</string>
          </property>
         </widget>
        </item>
-<<<<<<< HEAD
-       <item row="17" column="1">
-=======
-       <item row="15" column="1">
->>>>>>> 9779e1e1
+       <item row="16" column="1">
         <widget class="QLabel" name="mempoolSize">
          <property name="cursor">
           <cursorShape>IBeamCursor</cursorShape>
@@ -433,11 +375,7 @@
          </property>
         </widget>
        </item>
-<<<<<<< HEAD
-       <item row="15" column="2" rowspan="3">
-=======
-       <item row="13" column="2" rowspan="3">
->>>>>>> 9779e1e1
+       <item row="14" column="2" rowspan="3">
         <layout class="QVBoxLayout" name="verticalLayoutDebugButton">
          <property name="spacing">
           <number>3</number>
@@ -477,11 +415,7 @@
          </item>
         </layout>
        </item>
-<<<<<<< HEAD
-       <item row="19" column="0">
-=======
-       <item row="16" column="0">
->>>>>>> 9779e1e1
+       <item row="18" column="0">
         <spacer name="verticalSpacer">
          <property name="orientation">
           <enum>Qt::Vertical</enum>
